// Package xjson provides a high-performance JSON library with XPath-like query support,
// lazy parsing, and seamless read-write operations.
//
// XJSON solves the performance vs flexibility gap between gjson (fast but read-only)
// and the standard library (flexible but slow) by combining:
//   - XPath-like query syntax for powerful JSON traversal
//   - Lazy parsing for zero-allocation read operations
//   - Materialize-on-write for seamless mutation support
//   - Interface-driven design for cross-language portability
package xjson

import (
	"encoding/json"
	"errors"
	"fmt"
	"strconv"
	"sync"

	"github.com/474420502/xjson/internal/engine"
	"github.com/474420502/xjson/internal/modifier"
	"github.com/474420502/xjson/internal/parser"
)

// Common errors
var (
	ErrInvalidJSON    = errors.New("invalid JSON")
	ErrInvalidPath    = errors.New("invalid path")
	ErrNotFound       = errors.New("path not found")
	ErrTypeMismatch   = errors.New("type mismatch")
	ErrReadOnlyResult = errors.New("result is read-only")
)

// IDocument defines the interface for JSON document operations
type IDocument interface {
	// Query executes an XPath-like query and returns matching results
	Query(xpath string) IResult

	// Set modifies a value at the specified path (triggers materialization)
	Set(path string, value interface{}) error

	// Delete removes a value at the specified path (triggers materialization)
	Delete(path string) error

	// Bytes returns the JSON representation as bytes
	Bytes() ([]byte, error)

	// String returns the JSON representation as string
	String() (string, error)

	// IsValid checks if the document contains valid JSON
	IsValid() bool

	// IsMaterialized returns true if the document has been materialized
	IsMaterialized() bool
}

// IResult defines the interface for query results
type IResult interface {
	// Type conversion methods
	String() (string, error)
	MustString() string
	Int() (int, error)
	MustInt() int
	Int64() (int64, error)
	MustInt64() int64
	Float() (float64, error)
	MustFloat() float64
	Bool() (bool, error)
	MustBool() bool

	// Array/Object methods
	Get(path string) IResult
	Index(i int) IResult
	Count() int // Deprecated: Use MatchCount() for match count or Size() for element count
	MatchCount() int
	Keys() []string

	// Value access methods
	Error() error
	Value() (interface{}, error)
	Values() []interface{}
	Size() (int, error)

	// Iteration methods
	ForEach(func(index int, value IResult) bool)
	Map(func(index int, value IResult) interface{}) []interface{}
	Filter(func(index int, value IResult) bool) IResult

	// Utility methods
	Exists() bool
	IsNull() bool
	IsArray() bool
	IsObject() bool
	First() IResult
	Last() IResult

	// Raw access
	Raw() interface{}
	Bytes() ([]byte, error)
}

// Document represents a JSON document with lazy parsing and materialize-on-write capabilities
type Document struct {
	mu sync.RWMutex
	// Raw JSON bytes (nil after materialization)
	raw []byte

	// Materialized Go structure (nil before first write operation)
	materialized interface{}

	// State flags
	isMaterialized bool
	isValid        bool

	// Error state
	err error

	// Modifier for write operations
	mod *modifier.Modifier
}

// Parse creates a new Document from JSON bytes using lazy parsing
func Parse(data []byte) (*Document, error) {
	doc := &Document{
		raw:     make([]byte, len(data)),
		isValid: json.Valid(data),
	}

	copy(doc.raw, data)

	if !doc.isValid {
		doc.err = ErrInvalidJSON
		return doc, doc.err
	}

	return doc, nil
}

// ParseString creates a new Document from JSON string
func ParseString(data string) (*Document, error) {
	return Parse([]byte(data))
}

// Query executes an XPath-like query on the document
func (doc *Document) Query(path string) *Result {
	doc.mu.RLock()
	defer doc.mu.RUnlock()

	if doc.err != nil {
		return &Result{err: doc.err}
	}

<<<<<<< HEAD
	// Always materialize for now to ensure consistent behavior.
	// Future optimizations can re-introduce lazy parsing for specific simple paths.
=======
	// Check for invalid syntax first, always
	if doc.isInvalidSyntax(path) {
		return &Result{matches: []interface{}{}}
	}

	// Handle empty path
	if path == "" {
		// Empty path should return the entire document (root)
		if !doc.isMaterialized {
			if err := doc.materialize(); err != nil {
				return &Result{err: err}
			}
		}
		return &Result{matches: []interface{}{doc.materialized}}
	}

	// Handle root path access
	if path == "/" {
		// Return the entire document
		if !doc.isMaterialized {
			if err := doc.materialize(); err != nil {
				return &Result{err: err}
			}
		}
		return &Result{matches: []interface{}{doc.materialized}}
	}

	// For read operations, use lazy parsing when possible
>>>>>>> e844cec1
	if !doc.isMaterialized {
		if err := doc.materialize(); err != nil {
			return &Result{err: err}
		}
	}

	// Handle special root cases
	if path == "" || path == "/" || path == "$" {
		return &Result{doc: doc, matches: []interface{}{doc.materialized}}
	}

	// Delegate all parsing to the parser
	p := parser.NewParser(path)
	query, err := p.Parse()
	if err != nil {
		// Return empty result for invalid paths instead of an error
		return &Result{doc: doc, matches: []interface{}{}}
	}

	// Use the engine to execute the parsed query
	matches, queryErr := engine.NewEngine().ExecuteOnMaterialized(doc.materialized, query)
	if queryErr != nil {
		return &Result{doc: doc, err: queryErr}
	}

	return &Result{
		doc:     doc,
		matches: convertMatches(matches),
	}
}

// convertMatches converts engine matches to interface{} slice
func convertMatches(matches []engine.Match) []interface{} {
	result := make([]interface{}, len(matches))
	for i, match := range matches {
		result[i] = match.Value
	}
	return result
}

// Set modifies a value at the specified path, triggering materialization if needed
func (d *Document) Set(path string, value interface{}) error {
	d.mu.Lock()
	defer d.mu.Unlock()
	if d.err != nil {
		return d.err
	}

	// Trigger materialization if not already done
	if !d.isMaterialized {
		if err := d.materialize(); err != nil {
			return err
		}
	}

	// Initialize modifier if not yet created
	if d.mod == nil {
		d.mod = modifier.NewModifier()
	}

	p := parser.NewParser(path)
	query, err := p.Parse()
	if err != nil {
		return ErrInvalidPath
	}

	// Use modifier to set the value
	return d.mod.Set(&d.materialized, query, value)
}

// Delete removes a value at the specified path, triggering materialization if needed
func (d *Document) Delete(path string) error {
	d.mu.Lock()
	defer d.mu.Unlock()
	if d.err != nil {
		return d.err
	}

	// Trigger materialization if not already done
	if !d.isMaterialized {
		if err := d.materialize(); err != nil {
			return err
		}
	}

	// Initialize modifier if not yet created
	if d.mod == nil {
		d.mod = modifier.NewModifier()
	}

	p := parser.NewParser(path)
	query, err := p.Parse()
	if err != nil {
		return ErrInvalidPath
	}

	// Use modifier to delete the value
	return d.mod.Delete(&d.materialized, query)
}

// Bytes returns the JSON representation as bytes
func (d *Document) Bytes() ([]byte, error) {
	if d.err != nil {
		return nil, d.err
	}

	if d.isMaterialized {
		return json.Marshal(d.materialized)
	}

	return d.raw, nil
}

// String returns the JSON representation as string
func (d *Document) String() (string, error) {
	bytes, err := d.Bytes()
	if err != nil {
		return "", err
	}
	return string(bytes), nil
}

// IsValid checks if the document contains valid JSON
func (d *Document) IsValid() bool {
	return d.isValid && d.err == nil
}

// IsMaterialized returns true if the document has been materialized
func (d *Document) IsMaterialized() bool {
	return d.isMaterialized
}

// materialize converts raw JSON bytes to Go structures for write operations
func (d *Document) materialize() error {
	if d.isMaterialized {
		return nil
	}

	if !d.isValid {
		return ErrInvalidJSON
	}

	err := json.Unmarshal(d.raw, &d.materialized)
	if err != nil {
		d.err = err
		return err
	}

	d.isMaterialized = true
	d.raw = nil // Release raw bytes to save memory

	return nil
}

// Result represents the result of a query operation
type Result struct {
	doc     *Document
	matches []interface{} // Internal representation of matches
	err     error
}

// Implement IResult interface methods
// Note: These are placeholder implementations

func (r *Result) String() (string, error) {
	if r.err != nil {
		return "", r.err
	}
	if len(r.matches) == 0 {
		return "", ErrNotFound
	}

	value := r.matches[0]
	if value == nil {
		return "", nil
	}

	switch v := value.(type) {
	case string:
		return v, nil
	case float64:
		return strconv.FormatFloat(v, 'f', -1, 64), nil
	case int:
		return strconv.Itoa(v), nil
	case int64:
		return strconv.FormatInt(v, 10), nil
	case bool:
		return strconv.FormatBool(v), nil
	default:
		// For complex types, return JSON representation
		if bytes, err := json.Marshal(value); err == nil {
			return string(bytes), nil
		}
		return fmt.Sprintf("%v", value), nil
	}
}

func (r *Result) MustString() string {
	s, err := r.String()
	if err != nil {
		panic(err)
	}
	return s
}

func (r *Result) Int() (int, error) {
	if r.err != nil {
		return 0, r.err
	}
	if len(r.matches) == 0 {
		return 0, ErrNotFound
	}

	value := r.matches[0]
	if value == nil {
		return 0, ErrTypeMismatch
	}

	switch v := value.(type) {
	case int:
		return v, nil
	case int64:
		return int(v), nil
	case float64:
		return int(v), nil
	case string:
		if i, err := strconv.Atoi(v); err == nil {
			return i, nil
		}
		return 0, ErrTypeMismatch
	default:
		return 0, ErrTypeMismatch
	}
}

func (r *Result) MustInt() int {
	i, err := r.Int()
	if err != nil {
		panic(err)
	}
	return i
}

func (r *Result) Int64() (int64, error) {
	if r.err != nil {
		return 0, r.err
	}
	if len(r.matches) == 0 {
		return 0, ErrNotFound
	}

	value := r.matches[0]
	if value == nil {
		return 0, ErrTypeMismatch
	}

	switch v := value.(type) {
	case int64:
		return v, nil
	case int:
		return int64(v), nil
	case float64:
		return int64(v), nil
	case string:
		if i, err := strconv.ParseInt(v, 10, 64); err == nil {
			return i, nil
		}
		return 0, ErrTypeMismatch
	default:
		return 0, ErrTypeMismatch
	}
}

func (r *Result) MustInt64() int64 {
	i, err := r.Int64()
	if err != nil {
		panic(err)
	}
	return i
}

func (r *Result) Float() (float64, error) {
	if r.err != nil {
		return 0, r.err
	}
	if len(r.matches) == 0 {
		return 0, ErrNotFound
	}

	value := r.matches[0]
	if value == nil {
		return 0, ErrTypeMismatch
	}

	switch v := value.(type) {
	case float64:
		return v, nil
	case int:
		return float64(v), nil
	case int64:
		return float64(v), nil
	case string:
		if f, err := strconv.ParseFloat(v, 64); err == nil {
			return f, nil
		}
		return 0, ErrTypeMismatch
	default:
		return 0, ErrTypeMismatch
	}
}

func (r *Result) MustFloat() float64 {
	f, err := r.Float()
	if err != nil {
		panic(err)
	}
	return f
}

func (r *Result) Bool() (bool, error) {
	if r.err != nil {
		return false, r.err
	}
	if len(r.matches) == 0 {
		return false, ErrNotFound
	}

	value := r.matches[0]
	if value == nil {
		return false, nil
	}

	switch v := value.(type) {
	case bool:
		return v, nil
	case string:
		// Only parse explicit boolean strings "true" and "false"
		if v == "true" {
			return true, nil
		}
<<<<<<< HEAD
=======
		if v == "false" {
			return false, nil
		}
		// Any other string should return type mismatch error
>>>>>>> e844cec1
		return false, ErrTypeMismatch
	case float64:
		// Only non-zero numbers are truthy, zero is falsy
		return v != 0, nil
	case int:
		// Only non-zero numbers are truthy, zero is falsy
		return v != 0, nil
	case int64:
		// Only non-zero numbers are truthy, zero is falsy
		return v != 0, nil
<<<<<<< HEAD
	default:
=======
	case map[string]interface{}:
		// Objects are truthy (non-nil)
		return true, nil
	case []interface{}:
		// Arrays are truthy (non-empty)
		return true, nil
	default:
		// For any other type, return type mismatch error
>>>>>>> e844cec1
		return false, ErrTypeMismatch
	}
}

func (r *Result) MustBool() bool {
	b, err := r.Bool()
	if err != nil {
		panic(err)
	}
	return b
}

func (r *Result) Get(path string) IResult {
	if r.err != nil {
		return &Result{err: r.err}
	}
	if len(r.matches) == 0 {
		return &Result{err: ErrNotFound}
	}

	// Get sub-path from the first match
	firstMatch := r.matches[0]
	// 统一用 parser 解析 path
	p := parser.NewParser(path)
	query, err := p.Parse()
	if err != nil {
		return &Result{err: fmt.Errorf("invalid sub-path syntax: %w", err)}
	}
	matches, queryErr := engine.NewEngine().ExecuteOnMaterialized(firstMatch, query)
	if queryErr != nil {
		return &Result{err: queryErr}
	}
	return &Result{
		doc:     r.doc,
		matches: convertMatches(matches),
	}
}

func (r *Result) Index(i int) IResult {
	if r.err != nil {
		return &Result{err: r.err}
	}
	if len(r.matches) == 0 {
		return &Result{err: ErrNotFound}
	}

	// If we have multiple matches, return the i-th match directly
	if len(r.matches) > 1 {
		if i < 0 {
			i = len(r.matches) + i // Handle negative indices
		}
		if i >= 0 && i < len(r.matches) {
			return &Result{
				doc:     r.doc,
				matches: []interface{}{r.matches[i]},
			}
		}
		return &Result{err: ErrNotFound}
	}

	// Single match - try to access array index from first match
	firstMatch := r.matches[0]
	switch v := firstMatch.(type) {
	case []interface{}:
		if i < 0 {
			i = len(v) + i // Handle negative indices
		}
		if i >= 0 && i < len(v) {
			return &Result{
				doc:     r.doc,
				matches: []interface{}{v[i]},
			}
		}
		return &Result{
			doc:     r.doc,
			matches: []interface{}{},
		}
	default:
		return &Result{err: ErrTypeMismatch}
	}
}

// Count returns the count of matches or elements
func (r *Result) Count() int {
	if r.err != nil {
		return 0
	}

	if len(r.matches) == 0 {
		return 0
	}

<<<<<<< HEAD
	// If we have exactly one match, count based on its type
	if len(r.matches) == 1 {
		match := r.matches[0]
		if match == nil {
			return 0
		}
		if arr, ok := match.([]interface{}); ok {
			return len(arr)
		}
		if obj, ok := match.(map[string]interface{}); ok {
			return len(obj)
		}
		// For any other single primitive value, count is 1
=======
	// If we have exactly one match
	if len(r.matches) == 1 {
		value := r.matches[0]
		if value == nil {
			return 1 // null values have count 1 (they exist but are null)
		}
		if arr, ok := value.([]interface{}); ok {
			return len(arr) // arrays return their length
		}
		if obj, ok := value.(map[string]interface{}); ok {
			return len(obj) // objects return their field count
		}
		// For other single values, return 1 (the match count)
>>>>>>> e844cec1
		return 1
	}

	// Otherwise return the number of matches
	return len(r.matches)
}

func (r *Result) Keys() []string {
	if r.err != nil || len(r.matches) == 0 {
		return nil
	}

	firstMatch := r.matches[0]
	switch v := firstMatch.(type) {
	case map[string]interface{}:
		keys := make([]string, 0, len(v))
		for key := range v {
			keys = append(keys, key)
		}
		return keys
	default:
		return nil
	}
}

func (r *Result) ForEach(fn func(index int, value IResult) bool) {
	if r.err != nil {
		return
	}

	// If we have exactly one match and it's an array, iterate over the array elements
	if len(r.matches) == 1 {
		if arr, ok := r.matches[0].([]interface{}); ok {
			for i, item := range arr {
				result := &Result{
					doc:     r.doc,
					matches: []interface{}{item},
				}
				if !fn(i, result) {
					break
				}
			}
			return
		}
	}

	// Otherwise iterate over matches
	for i, match := range r.matches {
		result := &Result{
			doc:     r.doc,
			matches: []interface{}{match},
		}
		if !fn(i, result) {
			break
		}
	}
}

func (r *Result) Map(fn func(index int, value IResult) interface{}) []interface{} {
	if r.err != nil {
		return nil
	}

	// If we have exactly one match and it's an array, map over the array elements
	if len(r.matches) == 1 {
		if arr, ok := r.matches[0].([]interface{}); ok {
			results := make([]interface{}, len(arr))
			for i, item := range arr {
				result := &Result{
					doc:     r.doc,
					matches: []interface{}{item},
				}
				results[i] = fn(i, result)
			}
			return results
		}
	}

	// Otherwise map over matches
	results := make([]interface{}, len(r.matches))
	for i, match := range r.matches {
		result := &Result{
			doc:     r.doc,
			matches: []interface{}{match},
		}
		results[i] = fn(i, result)
	}
	return results
}

func (r *Result) Filter(fn func(index int, value IResult) bool) IResult {
	if r.err != nil {
		return &Result{err: r.err}
	}

	var filtered []interface{}
	for i, match := range r.matches {
		result := &Result{
			doc:     r.doc,
			matches: []interface{}{match},
		}
		if fn(i, result) {
			filtered = append(filtered, match)
		}
	}

	return &Result{
		doc:     r.doc,
		matches: filtered,
	}
}

func (r *Result) Exists() bool {
	return r.err == nil && len(r.matches) > 0
}

func (r *Result) IsNull() bool {
	if r.err != nil || len(r.matches) == 0 {
		return false
	}
	return r.matches[0] == nil
}

func (r *Result) IsArray() bool {
	if r.err != nil {
		return false
	}

	// If we have multiple matches, this is an array result
	if len(r.matches) > 1 {
		return true
	}

	// If we have exactly one match, check if it's an array type
	if len(r.matches) == 1 {
		_, ok := r.matches[0].([]interface{})
		return ok
	}

	return false
}

func (r *Result) IsObject() bool {
	if r.err != nil || len(r.matches) == 0 {
		return false
	}
	_, ok := r.matches[0].(map[string]interface{})
	return ok
}

func (r *Result) First() IResult {
	if r.err != nil || len(r.matches) == 0 {
		return &Result{err: ErrNotFound}
	}
	return &Result{
		doc:     r.doc,
		matches: []interface{}{r.matches[0]},
	}
}

func (r *Result) Last() IResult {
	if r.err != nil || len(r.matches) == 0 {
		return &Result{err: ErrNotFound}
	}
	return &Result{
		doc:     r.doc,
		matches: []interface{}{r.matches[len(r.matches)-1]},
	}
}

func (r *Result) Raw() interface{} {
	if r.err != nil || len(r.matches) == 0 {
		return nil
	}
	// For null values, return nil (which is correct Go representation)
	value := r.matches[0]
	if value == nil {
		return nil
	}
	return value
}

func (r *Result) Bytes() ([]byte, error) {
	if r.err != nil {
		return nil, r.err
	}
	if len(r.matches) == 0 {
		return nil, ErrNotFound
	}

	return json.Marshal(r.matches[0])
<<<<<<< HEAD
=======
}

// Error returns the error that occurred during the query, if any.
func (r *Result) Error() error {
	return r.err
}

// MatchCount returns the number of nodes that matched the query.
func (r *Result) MatchCount() int {
	if r.err != nil {
		return 0
	}
	return len(r.matches)
}

// Value returns the first matched value. It returns an error if there is not
// exactly one match. This is useful for queries that are expected to return a single node.
func (r *Result) Value() (interface{}, error) {
	if r.err != nil {
		return nil, r.err
	}
	if len(r.matches) != 1 {
		return nil, fmt.Errorf("expected exactly 1 match, but got %d", len(r.matches))
	}
	return r.matches[0], nil
}

// Values returns a slice of all matched values.
func (r *Result) Values() []interface{} {
	return r.matches
}

// Size returns the element count of the single matched node.
// It is a convenience method that only works if the query resulted in
// exactly one match which is an array or an object.
// For arrays, it returns the number of elements.
// For objects, it returns the number of key-value pairs.
// For all other types (including null), it returns 1.
// It returns 0 and an error if there was a query error or not exactly one match.
func (r *Result) Size() (int, error) {
	value, err := r.Value() // Reuse our new, robust Value() method
	if err != nil {
		return 0, err
	}

	if value == nil {
		return 1, nil // A single null value exists. Its size is 1.
	}
	if arr, ok := value.([]interface{}); ok {
		return len(arr), nil
	}
	if obj, ok := value.(map[string]interface{}); ok {
		return len(obj), nil
	}
	// Any other single, non-collection value has a size of 1.
	return 1, nil
}

// isInvalidSyntax checks for basic syntax errors in query paths
func (doc *Document) isInvalidSyntax(path string) bool {
	// Check for incomplete filter expressions like "a[?("
	if strings.Contains(path, "[?(") && !strings.Contains(path, ")]") {
		return true
	}

	// Check for unmatched brackets
	openBrackets := strings.Count(path, "[")
	closeBrackets := strings.Count(path, "]")
	if openBrackets != closeBrackets {
		return true
	}

	// Check for invalid slice syntax like [1:2:3]
	if strings.Contains(path, ":") {
		// Find bracket contents
		start := strings.Index(path, "[")
		end := strings.LastIndex(path, "]")
		if start != -1 && end != -1 && start < end {
			content := path[start+1 : end]
			if strings.Count(content, ":") > 1 {
				return true
			}
		}
	}

	return false
}

// applyFilter applies a filter expression to an array
func (doc *Document) applyFilter(arr []interface{}, filterExpr string) []interface{} {
	// Remove the leading "?(" and trailing ")"
	expr := strings.TrimPrefix(filterExpr, "?(")
	expr = strings.TrimSuffix(expr, ")")

	var filtered []interface{}

	for _, item := range arr {
		if doc.evaluateFilterExpression(item, expr) {
			filtered = append(filtered, item)
		}
	}

	return filtered
} // evaluateFilterExpression evaluates a filter expression against an item
func (doc *Document) evaluateFilterExpression(item interface{}, expr string) bool {
	// Handle AND operator first (higher precedence)
	if strings.Contains(expr, " && ") {
		parts := strings.Split(expr, " && ")
		for _, part := range parts {
			if !doc.evaluateSimpleExpression(item, strings.TrimSpace(part)) {
				return false // All parts must be true for AND
			}
		}
		return true
	}

	// Handle OR operator
	if strings.Contains(expr, " || ") {
		parts := strings.Split(expr, " || ")
		for _, part := range parts {
			if doc.evaluateSimpleExpression(item, strings.TrimSpace(part)) {
				return true // Any part can be true for OR
			}
		}
		return false
	}

	// Handle simple expression
	return doc.evaluateSimpleExpression(item, expr)
}

// evaluateSimpleExpression evaluates a simple filter expression against an item
func (doc *Document) evaluateSimpleExpression(item interface{}, expr string) bool {
	// Trim spaces
	expr = strings.TrimSpace(expr)

	// Must start with @.field (or @.field.sub)
	if !strings.HasPrefix(expr, "@.") {
		return false
	}

	// Supported operators
	operators := []string{"==", "!=", ">=", "<=", ">", "<"}
	var op string
	var idx int
	for _, candidate := range operators {
		if i := strings.Index(expr, candidate); i > 0 {
			op = candidate
			idx = i
			break
		}
	}
	if op == "" {
		return false // no operator found
	}

	fieldPath := strings.TrimSpace(expr[:idx])
	expectedValue := strings.TrimSpace(expr[idx+len(op):])

	// Remove quotes from expectedValue if present
	if (strings.HasPrefix(expectedValue, "'") && strings.HasSuffix(expectedValue, "'")) ||
		(strings.HasPrefix(expectedValue, "\"") && strings.HasSuffix(expectedValue, "\"")) {
		expectedValue = expectedValue[1 : len(expectedValue)-1]
	}

	// Support nested field access: @.a.b.c or @/a/b/c
	fieldName := fieldPath[2:]
	var actualValue interface{} = item

	// Parse field path segments
	var parts []string
	if strings.HasPrefix(fieldName, "/") {
		// XPath-style path: /a/b/c
		parts = strings.Split(fieldName, "/")
		// Remove empty first element from leading slash
		if len(parts) > 0 && parts[0] == "" {
			parts = parts[1:]
		}
	} else {
		// Traditional dot notation: a.b.c
		parts = strings.Split(fieldName, ".")
	}

	for _, part := range parts {
		if m, ok := actualValue.(map[string]interface{}); ok {
			actualValue = m[part]
		} else {
			actualValue = nil
			break
		}
	}

	// If field doesn't exist, always false
	if actualValue == nil {
		if op == "==" && (expectedValue == "null" || expectedValue == "nil") {
			return true
		}
		return false
	}

	// Use compareValues for all logic
	return doc.compareValues(actualValue, expectedValue, op)
}

// compareValues compares two values based on the operator
func (doc *Document) compareValues(actual interface{}, expected string, operator string) bool {
	// nil/null handling
	isNil := func(v interface{}) bool {
		return v == nil
	}

	switch operator {
	case "==":
		// nil/null equality
		if isNil(actual) && (expected == "null" || expected == "nil") {
			return true
		}
		if (expected == "null" || expected == "nil") && !isNil(actual) {
			return false
		}
		if isNil(actual) && expected != "null" && expected != "nil" {
			return false
		}

		// Boolean comparison
		if expected == "true" || expected == "false" {
			expectedBool := expected == "true"
			switch v := actual.(type) {
			case bool:
				return v == expectedBool
			case int:
				return (v != 0) == expectedBool
			case float64:
				return (v != 0) == expectedBool
			case string:
				return (v == "true") == expectedBool
			default:
				return false
			}
		}

		// String comparison (remove quotes)
		if strings.HasPrefix(expected, "'") && strings.HasSuffix(expected, "'") {
			expectedStr := strings.Trim(expected, "'")
			if actualStr, ok := actual.(string); ok {
				return actualStr == expectedStr
			}
		}
		if strings.HasPrefix(expected, "\"") && strings.HasSuffix(expected, "\"") {
			expectedStr := strings.Trim(expected, "\"")
			if actualStr, ok := actual.(string); ok {
				return actualStr == expectedStr
			}
		}
		// String comparison without quotes
		if actualStr, ok := actual.(string); ok {
			return actualStr == expected
		}

		// Numeric comparison
		if expectedFloat, err := strconv.ParseFloat(expected, 64); err == nil {
			switch v := actual.(type) {
			case float64:
				return v == expectedFloat
			case int:
				return float64(v) == expectedFloat
			case int64:
				return float64(v) == expectedFloat
			case string:
				if actualFloat, err := strconv.ParseFloat(v, 64); err == nil {
					return actualFloat == expectedFloat
				}
			}
		}
		return false

	case "!=":
		// nil/null
		if isNil(actual) && (expected == "null" || expected == "nil") {
			return false
		}
		if (expected == "null" || expected == "nil") && !isNil(actual) {
			return true
		}
		if isNil(actual) && expected != "null" && expected != "nil" {
			return true
		}

		// Boolean
		if expected == "true" || expected == "false" {
			expectedBool := expected == "true"
			switch v := actual.(type) {
			case bool:
				return v != expectedBool
			case int:
				return (v != 0) != expectedBool
			case float64:
				return (v != 0) != expectedBool
			case string:
				return (v == "true") != expectedBool
			default:
				return true
			}
		}

		// String (remove quotes)
		if strings.HasPrefix(expected, "'") && strings.HasSuffix(expected, "'") {
			expectedStr := strings.Trim(expected, "'")
			if actualStr, ok := actual.(string); ok {
				return actualStr != expectedStr
			}
		}
		if strings.HasPrefix(expected, "\"") && strings.HasSuffix(expected, "\"") {
			expectedStr := strings.Trim(expected, "\"")
			if actualStr, ok := actual.(string); ok {
				return actualStr != expectedStr
			}
		}
		if actualStr, ok := actual.(string); ok {
			return actualStr != expected
		}

		// Numeric
		if expectedFloat, err := strconv.ParseFloat(expected, 64); err == nil {
			switch v := actual.(type) {
			case float64:
				return v != expectedFloat
			case int:
				return float64(v) != expectedFloat
			case int64:
				return float64(v) != expectedFloat
			case string:
				if actualFloat, err := strconv.ParseFloat(v, 64); err == nil {
					return actualFloat != expectedFloat
				}
			}
		}
		return true

	case "<":
		if expectedFloat, err := strconv.ParseFloat(expected, 64); err == nil {
			switch v := actual.(type) {
			case float64:
				return v < expectedFloat
			case int:
				return float64(v) < expectedFloat
			case int64:
				return float64(v) < expectedFloat
			case string:
				if actualFloat, err := strconv.ParseFloat(v, 64); err == nil {
					return actualFloat < expectedFloat
				}
			}
		}
		return false

	case ">":
		if expectedFloat, err := strconv.ParseFloat(expected, 64); err == nil {
			switch v := actual.(type) {
			case float64:
				return v > expectedFloat
			case int:
				return float64(v) > expectedFloat
			case int64:
				return float64(v) > expectedFloat
			case string:
				if actualFloat, err := strconv.ParseFloat(v, 64); err == nil {
					return actualFloat > expectedFloat
				}
			}
		}
		return false

	case "<=":
		if expectedFloat, err := strconv.ParseFloat(expected, 64); err == nil {
			switch v := actual.(type) {
			case float64:
				return v <= expectedFloat
			case int:
				return float64(v) <= expectedFloat
			case int64:
				return float64(v) <= expectedFloat
			case string:
				if actualFloat, err := strconv.ParseFloat(v, 64); err == nil {
					return actualFloat <= expectedFloat
				}
			}
		}
		return false

	case ">=":
		if expectedFloat, err := strconv.ParseFloat(expected, 64); err == nil {
			switch v := actual.(type) {
			case float64:
				return v >= expectedFloat
			case int:
				return float64(v) >= expectedFloat
			case int64:
				return float64(v) >= expectedFloat
			case string:
				if actualFloat, err := strconv.ParseFloat(v, 64); err == nil {
					return actualFloat >= expectedFloat
				}
			}
		}
		return false
	}

	return false
}

// splitPath splits a path on dots but ignores dots inside bracket expressions
func (doc *Document) splitPath(path string) []string {
	var parts []string
	var current strings.Builder
	bracketDepth := 0

	for _, char := range path {
		switch char {
		case '[':
			bracketDepth++
			current.WriteRune(char)
		case ']':
			bracketDepth--
			current.WriteRune(char)
		case '.':
			if bracketDepth == 0 {
				// We're not inside brackets, so this dot is a path separator
				if current.Len() > 0 {
					parts = append(parts, current.String())
					current.Reset()
				}
			} else {
				// We're inside brackets, so this dot is part of the expression
				current.WriteRune(char)
			}
		default:
			current.WriteRune(char)
		}
	}

	// Add the last part
	if current.Len() > 0 {
		parts = append(parts, current.String())
	}

	return parts
>>>>>>> e844cec1
}<|MERGE_RESOLUTION|>--- conflicted
+++ resolved
@@ -150,39 +150,8 @@
 		return &Result{err: doc.err}
 	}
 
-<<<<<<< HEAD
 	// Always materialize for now to ensure consistent behavior.
 	// Future optimizations can re-introduce lazy parsing for specific simple paths.
-=======
-	// Check for invalid syntax first, always
-	if doc.isInvalidSyntax(path) {
-		return &Result{matches: []interface{}{}}
-	}
-
-	// Handle empty path
-	if path == "" {
-		// Empty path should return the entire document (root)
-		if !doc.isMaterialized {
-			if err := doc.materialize(); err != nil {
-				return &Result{err: err}
-			}
-		}
-		return &Result{matches: []interface{}{doc.materialized}}
-	}
-
-	// Handle root path access
-	if path == "/" {
-		// Return the entire document
-		if !doc.isMaterialized {
-			if err := doc.materialize(); err != nil {
-				return &Result{err: err}
-			}
-		}
-		return &Result{matches: []interface{}{doc.materialized}}
-	}
-
-	// For read operations, use lazy parsing when possible
->>>>>>> e844cec1
 	if !doc.isMaterialized {
 		if err := doc.materialize(); err != nil {
 			return &Result{err: err}
@@ -523,13 +492,6 @@
 		if v == "true" {
 			return true, nil
 		}
-<<<<<<< HEAD
-=======
-		if v == "false" {
-			return false, nil
-		}
-		// Any other string should return type mismatch error
->>>>>>> e844cec1
 		return false, ErrTypeMismatch
 	case float64:
 		// Only non-zero numbers are truthy, zero is falsy
@@ -540,18 +502,7 @@
 	case int64:
 		// Only non-zero numbers are truthy, zero is falsy
 		return v != 0, nil
-<<<<<<< HEAD
 	default:
-=======
-	case map[string]interface{}:
-		// Objects are truthy (non-nil)
-		return true, nil
-	case []interface{}:
-		// Arrays are truthy (non-empty)
-		return true, nil
-	default:
-		// For any other type, return type mismatch error
->>>>>>> e844cec1
 		return false, ErrTypeMismatch
 	}
 }
@@ -644,7 +595,6 @@
 		return 0
 	}
 
-<<<<<<< HEAD
 	// If we have exactly one match, count based on its type
 	if len(r.matches) == 1 {
 		match := r.matches[0]
@@ -658,21 +608,6 @@
 			return len(obj)
 		}
 		// For any other single primitive value, count is 1
-=======
-	// If we have exactly one match
-	if len(r.matches) == 1 {
-		value := r.matches[0]
-		if value == nil {
-			return 1 // null values have count 1 (they exist but are null)
-		}
-		if arr, ok := value.([]interface{}); ok {
-			return len(arr) // arrays return their length
-		}
-		if obj, ok := value.(map[string]interface{}); ok {
-			return len(obj) // objects return their field count
-		}
-		// For other single values, return 1 (the match count)
->>>>>>> e844cec1
 		return 1
 	}
 
@@ -864,454 +799,4 @@
 	}
 
 	return json.Marshal(r.matches[0])
-<<<<<<< HEAD
-=======
-}
-
-// Error returns the error that occurred during the query, if any.
-func (r *Result) Error() error {
-	return r.err
-}
-
-// MatchCount returns the number of nodes that matched the query.
-func (r *Result) MatchCount() int {
-	if r.err != nil {
-		return 0
-	}
-	return len(r.matches)
-}
-
-// Value returns the first matched value. It returns an error if there is not
-// exactly one match. This is useful for queries that are expected to return a single node.
-func (r *Result) Value() (interface{}, error) {
-	if r.err != nil {
-		return nil, r.err
-	}
-	if len(r.matches) != 1 {
-		return nil, fmt.Errorf("expected exactly 1 match, but got %d", len(r.matches))
-	}
-	return r.matches[0], nil
-}
-
-// Values returns a slice of all matched values.
-func (r *Result) Values() []interface{} {
-	return r.matches
-}
-
-// Size returns the element count of the single matched node.
-// It is a convenience method that only works if the query resulted in
-// exactly one match which is an array or an object.
-// For arrays, it returns the number of elements.
-// For objects, it returns the number of key-value pairs.
-// For all other types (including null), it returns 1.
-// It returns 0 and an error if there was a query error or not exactly one match.
-func (r *Result) Size() (int, error) {
-	value, err := r.Value() // Reuse our new, robust Value() method
-	if err != nil {
-		return 0, err
-	}
-
-	if value == nil {
-		return 1, nil // A single null value exists. Its size is 1.
-	}
-	if arr, ok := value.([]interface{}); ok {
-		return len(arr), nil
-	}
-	if obj, ok := value.(map[string]interface{}); ok {
-		return len(obj), nil
-	}
-	// Any other single, non-collection value has a size of 1.
-	return 1, nil
-}
-
-// isInvalidSyntax checks for basic syntax errors in query paths
-func (doc *Document) isInvalidSyntax(path string) bool {
-	// Check for incomplete filter expressions like "a[?("
-	if strings.Contains(path, "[?(") && !strings.Contains(path, ")]") {
-		return true
-	}
-
-	// Check for unmatched brackets
-	openBrackets := strings.Count(path, "[")
-	closeBrackets := strings.Count(path, "]")
-	if openBrackets != closeBrackets {
-		return true
-	}
-
-	// Check for invalid slice syntax like [1:2:3]
-	if strings.Contains(path, ":") {
-		// Find bracket contents
-		start := strings.Index(path, "[")
-		end := strings.LastIndex(path, "]")
-		if start != -1 && end != -1 && start < end {
-			content := path[start+1 : end]
-			if strings.Count(content, ":") > 1 {
-				return true
-			}
-		}
-	}
-
-	return false
-}
-
-// applyFilter applies a filter expression to an array
-func (doc *Document) applyFilter(arr []interface{}, filterExpr string) []interface{} {
-	// Remove the leading "?(" and trailing ")"
-	expr := strings.TrimPrefix(filterExpr, "?(")
-	expr = strings.TrimSuffix(expr, ")")
-
-	var filtered []interface{}
-
-	for _, item := range arr {
-		if doc.evaluateFilterExpression(item, expr) {
-			filtered = append(filtered, item)
-		}
-	}
-
-	return filtered
-} // evaluateFilterExpression evaluates a filter expression against an item
-func (doc *Document) evaluateFilterExpression(item interface{}, expr string) bool {
-	// Handle AND operator first (higher precedence)
-	if strings.Contains(expr, " && ") {
-		parts := strings.Split(expr, " && ")
-		for _, part := range parts {
-			if !doc.evaluateSimpleExpression(item, strings.TrimSpace(part)) {
-				return false // All parts must be true for AND
-			}
-		}
-		return true
-	}
-
-	// Handle OR operator
-	if strings.Contains(expr, " || ") {
-		parts := strings.Split(expr, " || ")
-		for _, part := range parts {
-			if doc.evaluateSimpleExpression(item, strings.TrimSpace(part)) {
-				return true // Any part can be true for OR
-			}
-		}
-		return false
-	}
-
-	// Handle simple expression
-	return doc.evaluateSimpleExpression(item, expr)
-}
-
-// evaluateSimpleExpression evaluates a simple filter expression against an item
-func (doc *Document) evaluateSimpleExpression(item interface{}, expr string) bool {
-	// Trim spaces
-	expr = strings.TrimSpace(expr)
-
-	// Must start with @.field (or @.field.sub)
-	if !strings.HasPrefix(expr, "@.") {
-		return false
-	}
-
-	// Supported operators
-	operators := []string{"==", "!=", ">=", "<=", ">", "<"}
-	var op string
-	var idx int
-	for _, candidate := range operators {
-		if i := strings.Index(expr, candidate); i > 0 {
-			op = candidate
-			idx = i
-			break
-		}
-	}
-	if op == "" {
-		return false // no operator found
-	}
-
-	fieldPath := strings.TrimSpace(expr[:idx])
-	expectedValue := strings.TrimSpace(expr[idx+len(op):])
-
-	// Remove quotes from expectedValue if present
-	if (strings.HasPrefix(expectedValue, "'") && strings.HasSuffix(expectedValue, "'")) ||
-		(strings.HasPrefix(expectedValue, "\"") && strings.HasSuffix(expectedValue, "\"")) {
-		expectedValue = expectedValue[1 : len(expectedValue)-1]
-	}
-
-	// Support nested field access: @.a.b.c or @/a/b/c
-	fieldName := fieldPath[2:]
-	var actualValue interface{} = item
-
-	// Parse field path segments
-	var parts []string
-	if strings.HasPrefix(fieldName, "/") {
-		// XPath-style path: /a/b/c
-		parts = strings.Split(fieldName, "/")
-		// Remove empty first element from leading slash
-		if len(parts) > 0 && parts[0] == "" {
-			parts = parts[1:]
-		}
-	} else {
-		// Traditional dot notation: a.b.c
-		parts = strings.Split(fieldName, ".")
-	}
-
-	for _, part := range parts {
-		if m, ok := actualValue.(map[string]interface{}); ok {
-			actualValue = m[part]
-		} else {
-			actualValue = nil
-			break
-		}
-	}
-
-	// If field doesn't exist, always false
-	if actualValue == nil {
-		if op == "==" && (expectedValue == "null" || expectedValue == "nil") {
-			return true
-		}
-		return false
-	}
-
-	// Use compareValues for all logic
-	return doc.compareValues(actualValue, expectedValue, op)
-}
-
-// compareValues compares two values based on the operator
-func (doc *Document) compareValues(actual interface{}, expected string, operator string) bool {
-	// nil/null handling
-	isNil := func(v interface{}) bool {
-		return v == nil
-	}
-
-	switch operator {
-	case "==":
-		// nil/null equality
-		if isNil(actual) && (expected == "null" || expected == "nil") {
-			return true
-		}
-		if (expected == "null" || expected == "nil") && !isNil(actual) {
-			return false
-		}
-		if isNil(actual) && expected != "null" && expected != "nil" {
-			return false
-		}
-
-		// Boolean comparison
-		if expected == "true" || expected == "false" {
-			expectedBool := expected == "true"
-			switch v := actual.(type) {
-			case bool:
-				return v == expectedBool
-			case int:
-				return (v != 0) == expectedBool
-			case float64:
-				return (v != 0) == expectedBool
-			case string:
-				return (v == "true") == expectedBool
-			default:
-				return false
-			}
-		}
-
-		// String comparison (remove quotes)
-		if strings.HasPrefix(expected, "'") && strings.HasSuffix(expected, "'") {
-			expectedStr := strings.Trim(expected, "'")
-			if actualStr, ok := actual.(string); ok {
-				return actualStr == expectedStr
-			}
-		}
-		if strings.HasPrefix(expected, "\"") && strings.HasSuffix(expected, "\"") {
-			expectedStr := strings.Trim(expected, "\"")
-			if actualStr, ok := actual.(string); ok {
-				return actualStr == expectedStr
-			}
-		}
-		// String comparison without quotes
-		if actualStr, ok := actual.(string); ok {
-			return actualStr == expected
-		}
-
-		// Numeric comparison
-		if expectedFloat, err := strconv.ParseFloat(expected, 64); err == nil {
-			switch v := actual.(type) {
-			case float64:
-				return v == expectedFloat
-			case int:
-				return float64(v) == expectedFloat
-			case int64:
-				return float64(v) == expectedFloat
-			case string:
-				if actualFloat, err := strconv.ParseFloat(v, 64); err == nil {
-					return actualFloat == expectedFloat
-				}
-			}
-		}
-		return false
-
-	case "!=":
-		// nil/null
-		if isNil(actual) && (expected == "null" || expected == "nil") {
-			return false
-		}
-		if (expected == "null" || expected == "nil") && !isNil(actual) {
-			return true
-		}
-		if isNil(actual) && expected != "null" && expected != "nil" {
-			return true
-		}
-
-		// Boolean
-		if expected == "true" || expected == "false" {
-			expectedBool := expected == "true"
-			switch v := actual.(type) {
-			case bool:
-				return v != expectedBool
-			case int:
-				return (v != 0) != expectedBool
-			case float64:
-				return (v != 0) != expectedBool
-			case string:
-				return (v == "true") != expectedBool
-			default:
-				return true
-			}
-		}
-
-		// String (remove quotes)
-		if strings.HasPrefix(expected, "'") && strings.HasSuffix(expected, "'") {
-			expectedStr := strings.Trim(expected, "'")
-			if actualStr, ok := actual.(string); ok {
-				return actualStr != expectedStr
-			}
-		}
-		if strings.HasPrefix(expected, "\"") && strings.HasSuffix(expected, "\"") {
-			expectedStr := strings.Trim(expected, "\"")
-			if actualStr, ok := actual.(string); ok {
-				return actualStr != expectedStr
-			}
-		}
-		if actualStr, ok := actual.(string); ok {
-			return actualStr != expected
-		}
-
-		// Numeric
-		if expectedFloat, err := strconv.ParseFloat(expected, 64); err == nil {
-			switch v := actual.(type) {
-			case float64:
-				return v != expectedFloat
-			case int:
-				return float64(v) != expectedFloat
-			case int64:
-				return float64(v) != expectedFloat
-			case string:
-				if actualFloat, err := strconv.ParseFloat(v, 64); err == nil {
-					return actualFloat != expectedFloat
-				}
-			}
-		}
-		return true
-
-	case "<":
-		if expectedFloat, err := strconv.ParseFloat(expected, 64); err == nil {
-			switch v := actual.(type) {
-			case float64:
-				return v < expectedFloat
-			case int:
-				return float64(v) < expectedFloat
-			case int64:
-				return float64(v) < expectedFloat
-			case string:
-				if actualFloat, err := strconv.ParseFloat(v, 64); err == nil {
-					return actualFloat < expectedFloat
-				}
-			}
-		}
-		return false
-
-	case ">":
-		if expectedFloat, err := strconv.ParseFloat(expected, 64); err == nil {
-			switch v := actual.(type) {
-			case float64:
-				return v > expectedFloat
-			case int:
-				return float64(v) > expectedFloat
-			case int64:
-				return float64(v) > expectedFloat
-			case string:
-				if actualFloat, err := strconv.ParseFloat(v, 64); err == nil {
-					return actualFloat > expectedFloat
-				}
-			}
-		}
-		return false
-
-	case "<=":
-		if expectedFloat, err := strconv.ParseFloat(expected, 64); err == nil {
-			switch v := actual.(type) {
-			case float64:
-				return v <= expectedFloat
-			case int:
-				return float64(v) <= expectedFloat
-			case int64:
-				return float64(v) <= expectedFloat
-			case string:
-				if actualFloat, err := strconv.ParseFloat(v, 64); err == nil {
-					return actualFloat <= expectedFloat
-				}
-			}
-		}
-		return false
-
-	case ">=":
-		if expectedFloat, err := strconv.ParseFloat(expected, 64); err == nil {
-			switch v := actual.(type) {
-			case float64:
-				return v >= expectedFloat
-			case int:
-				return float64(v) >= expectedFloat
-			case int64:
-				return float64(v) >= expectedFloat
-			case string:
-				if actualFloat, err := strconv.ParseFloat(v, 64); err == nil {
-					return actualFloat >= expectedFloat
-				}
-			}
-		}
-		return false
-	}
-
-	return false
-}
-
-// splitPath splits a path on dots but ignores dots inside bracket expressions
-func (doc *Document) splitPath(path string) []string {
-	var parts []string
-	var current strings.Builder
-	bracketDepth := 0
-
-	for _, char := range path {
-		switch char {
-		case '[':
-			bracketDepth++
-			current.WriteRune(char)
-		case ']':
-			bracketDepth--
-			current.WriteRune(char)
-		case '.':
-			if bracketDepth == 0 {
-				// We're not inside brackets, so this dot is a path separator
-				if current.Len() > 0 {
-					parts = append(parts, current.String())
-					current.Reset()
-				}
-			} else {
-				// We're inside brackets, so this dot is part of the expression
-				current.WriteRune(char)
-			}
-		default:
-			current.WriteRune(char)
-		}
-	}
-
-	// Add the last part
-	if current.Len() > 0 {
-		parts = append(parts, current.String())
-	}
-
-	return parts
->>>>>>> e844cec1
 }