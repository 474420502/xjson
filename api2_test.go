--- conflicted
+++ resolved
@@ -23,7 +23,6 @@
 	if _, err := r.Float(); err == nil {
 		t.Error("Float string无法转换应报错")
 	}
-<<<<<<< HEAD
 	// Bool string无法转换，应报错
 	if _, err := r.Bool(); err == nil {
 		t.Error("Bool on non-boolean string should return an error")
@@ -38,22 +37,6 @@
 	b, err := r.Bool()
 	if err != nil || b != true {
 		t.Errorf("Bool 非零数字应为true, got b=%v, err=%v", b, err)
-=======
-	// Bool string无法转换为bool 应报错
-	if _, err := r.Bool(); err == nil {
-		t.Error("Bool string无法转换为bool应报错")
-	}
-
-	// Bool 空字符串应为false
-	r = &Result{matches: []interface{}{""}}
-	if _, err := r.Bool(); err == nil {
-		t.Error("Bool 空字符串应报错, got err=nil")
-	}
-	// Bool 非零数字应为true
-	r = &Result{matches: []interface{}{123}}
-	if _, err := r.Bool(); err != nil {
-		t.Errorf("Bool 非零数字应为true, got err=%v", err)
->>>>>>> e844cec1
 	}
 
 	// Bool 0应为false
@@ -111,11 +94,7 @@
 		_ = r.MustBool()
 	}()
 	if !didPanic {
-<<<<<<< HEAD
 		t.Error("MustBool should panic on invalid type")
-=======
-		t.Error("MustBool 应该 panic，因为 Bool() 返回了类型匹配错误")
->>>>>>> e844cec1
 	}
 }
 
@@ -369,15 +348,9 @@
 	if _, err := r.Float(); err == nil {
 		t.Error("Float default分支应报错")
 	}
-<<<<<<< HEAD
 	// Bool default分支应报错
 	if _, err := r.Bool(); err == nil {
 		t.Error("Bool default分支应返回error")
-=======
-	// Bool default分支应返回类型匹配错误（类型安全）
-	if _, err := r.Bool(); err == nil {
-		t.Error("Bool default分支应返回类型匹配错误")
->>>>>>> e844cec1
 	}
 	// MustInt/MustInt64/MustFloat应panic，MustString/MustBool不panic
 	didPanic := false
@@ -425,20 +398,12 @@
 		}()
 		_ = r.MustString()
 	}()
-<<<<<<< HEAD
 	// MustBool应panic
 	didPanic = false
 	func() {
 		defer func() {
 			if recover() != nil {
 				didPanic = true
-=======
-	// MustBool应该panic，因为Bool()返回类型匹配错误
-	func() {
-		defer func() {
-			if recover() == nil {
-				t.Error("MustBool 应该panic")
->>>>>>> e844cec1
 			}
 		}()
 		_ = r.MustBool()
